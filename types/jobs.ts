// Job data interfaces
export interface NewUserCheckJobData {
  [key: string]: any
}

export interface PaidUserCheckJobData {
  [key: string]: any
}

export interface InactiveUserCheckJobData {
  [key: string]: any
}

export interface TestJobData {
  [key: string]: any
}

<<<<<<< HEAD
export interface SlackCleanupJobData {
  sessionId: string
  userId: string
}

export interface UserMetrics {
  newUsers: number
  paidUsers: number
  inactiveUsers: number
  totalUsers: number
=======
// Job result interface
export interface JobResult {
  success: boolean
  message: string
  data?: any
  processedAt: Date
>>>>>>> fe25b431
}

// User record interfaces
export interface NewUserRecord {
  id: string
  email: string
  created_at: Date
}

export interface PaidUserRecord {
  id: string
  email: string
  subscription_status: string
  paid_at: Date
  license_id?: string
  stripe_payment_id?: string
  stripe_customer_id?: string
}

export interface InactiveUserRecord {
  id: string
  email: string
  last_activity: Date
  days_inactive: number
}

export interface UserMetrics {
  newUsers: number
  paidUsers: number
  inactiveUsers: number
  totalUsers: number
}

export interface UserActivitySummary {
  activeUsers: number
  totalUsers: number
  averageHoursPerUser: number
}

// Job queues
export const JOB_QUEUES = {
  USER_MONITORING: 'user-monitoring',
  SLACK_CLEANUP: 'slack-cleanup',
} as const

export type JobQueue = typeof JOB_QUEUES[keyof typeof JOB_QUEUES]

// Job types
export const JOB_TYPES = {
  CHECK_NEW_USERS: 'check-new-users',
  CHECK_PAID_USERS: 'check-paid-users',
  CHECK_INACTIVE_USERS: 'check-inactive-users',
  TEST_JOB: 'test-job',
  SLACK_CLEANUP_DND: 'slack-cleanup-dnd',
  SLACK_CLEANUP_STATUS: 'slack-cleanup-status',
} as const

export type JobType = typeof JOB_TYPES[keyof typeof JOB_TYPES]

// Job priorities
export const JOB_PRIORITIES = {
  LOW: 1,
  NORMAL: 5,
  HIGH: 10,
  CRITICAL: 15
} as const

export type JobPriority = typeof JOB_PRIORITIES[keyof typeof JOB_PRIORITIES]

// Notification types
export interface NotificationResult {
  success: boolean
  message: string
  userId: string
  notificationId?: string
  error?: string
} <|MERGE_RESOLUTION|>--- conflicted
+++ resolved
@@ -15,7 +15,6 @@
   [key: string]: any
 }
 
-<<<<<<< HEAD
 export interface SlackCleanupJobData {
   sessionId: string
   userId: string
@@ -26,14 +25,14 @@
   paidUsers: number
   inactiveUsers: number
   totalUsers: number
-=======
+}
+
 // Job result interface
 export interface JobResult {
   success: boolean
   message: string
   data?: any
   processedAt: Date
->>>>>>> fe25b431
 }
 
 // User record interfaces
