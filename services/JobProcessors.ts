import { Job } from 'bullmq'
import { UserMonitoringRepo } from '../repos/UserMonitoring'
<<<<<<< HEAD
import { SlackService } from './SlackService.js'
=======
import { UserNotificationsRepo } from '../repos/UserNotifications'
import { NotificationService } from './NotificationService'
import { NotificationEngine } from './NotificationEngine'
import { getNotificationConfig } from '../config/notifications'
>>>>>>> fe25b431
import type { 
  NewUserCheckJobData, 
  PaidUserCheckJobData, 
  InactiveUserCheckJobData,
  TestJobData,
<<<<<<< HEAD
  SlackCleanupJobData,
  JobResult 
=======
  JobResult,
  PaidUserRecord,
  NewUserRecord,
  InactiveUserRecord
>>>>>>> fe25b431
} from '../types/jobs'
import type { NotificationChannel } from '../types/notifications'

/**
 * Process job to check for new users (runs every 10 minutes)
 * Implements idempotent notifications - only sends notification once per user per channel
 */
export const processNewUserCheck = async (job: Job<NewUserCheckJobData>): Promise<JobResult> => {
  try {
    console.log('🔍 Processing new user check job...')
    
    // Get users who signed up in the last 10 minutes
    const newUsers = await UserMonitoringRepo.getNewUsers(10)
    console.log(`📊 Found ${newUsers.length} new users`)
    
    // Use generic idempotent notification processing
    const results = await processNotificationsWithIdempotency(
      newUsers,
      'new_user',
      (user) => `new_${user.id}_${user.created_at.getTime()}`,
      '👋'
    )
    
    console.log(`✅ New user check completed - ${results.newNotifications} notifications sent, ${results.failedNotifications} failed`)
    console.log(`📊 Channel breakdown:`, results.channelResults)
    
    const targetChannels = getNotificationEngine().getConfig().events.new_user
    
    return {
      success: true,
      message: `New user check completed - sent ${results.newNotifications} notifications across ${targetChannels.length} channels`,
      data: results,
      processedAt: new Date()
    }
  } catch (error) {
    console.error('❌ Error processing new user check:', error)
    return {
      success: false,
      message: `Failed to check new users: ${error}`,
      processedAt: new Date()
    }
  }
}

// Initialize notification engine with centralized configuration
const getNotificationEngine = (): NotificationEngine => {
  const config = getNotificationConfig()
  return new NotificationEngine(config)
}

/**
 * Generic function to process notifications with idempotency for any notification type
 * Exported for testing purposes
 */
export const processNotificationsWithIdempotency = async <T extends PaidUserRecord | NewUserRecord | InactiveUserRecord>(
  users: T[],
  notificationType: 'paid_user' | 'new_user' | 'inactive_user',
  generateReferenceId: (user: T) => string,
  logPrefix: string
): Promise<{
  totalFound: number
  newNotifications: number
  failedNotifications: number
  channelResults: { [channel: string]: any }
}> => {
  if (users.length === 0) {
    console.log(`✅ No new ${notificationType} users to notify`)
    return {
      totalFound: 0,
      newNotifications: 0,
      failedNotifications: 0,
      channelResults: {}
    }
  }
  
  // Initialize notification engine
  const notificationEngine = getNotificationEngine()
  const targetChannels = notificationEngine.getConfig().events[notificationType]
  
  // Create a map of user ID to reference ID for idempotency checking
  const userNotificationMap: { [userId: string]: string } = {}
  users.forEach(user => {
    userNotificationMap[user.id] = generateReferenceId(user)
  })
  
  // For each channel, filter out users we've already notified (per-channel idempotency)
  const channelResults: { [channel: string]: any } = {}
  let totalNotificationsSent = 0
  let totalNotificationsFailed = 0
  
  for (const channel of targetChannels) {
    console.log(`${logPrefix} Processing ${channel} notifications...`)
    
    // Filter out users already notified via this specific channel
    const unnotifiedUserIds = await UserNotificationsRepo.filterUnnotifiedUsersByChannelReference(
      userNotificationMap, 
      notificationType,
      channel
    )
    
    // Get the user objects for unnotified users
    const usersToNotify = users.filter(user => unnotifiedUserIds.includes(user.id))
    
    console.log(`${logPrefix} Sending ${channel} notifications to ${usersToNotify.length} users (${users.length - usersToNotify.length} already notified via ${channel})`)
    
    if (usersToNotify.length > 0) {
      // Send notifications for users via this channel
      const notificationResults = await notificationEngine.sendBatchNotifications(
        usersToNotify, 
        notificationType,
        [channel]
      )
      
      // Record notifications in database to ensure per-channel idempotency
      const recordingPromises = notificationResults
        .filter(result => result.success)
        .map(result => 
          UserNotificationsRepo.recordChannelNotification(
            result.userId, 
            notificationType,
            result.referenceId,
            result.channel as NotificationChannel,
            result,
            { 
              notificationId: result.notificationId,
              sentAt: result.timestamp.toISOString()
            }
          )
        )
      
      await Promise.all(recordingPromises)
      
      const successCount = notificationResults.filter(r => r.success).length
      const failCount = notificationResults.filter(r => !r.success).length
      
      channelResults[channel] = {
        sent: successCount,
        failed: failCount,
        alreadyNotified: users.length - usersToNotify.length
      }
      
      totalNotificationsSent += successCount
      totalNotificationsFailed += failCount
    } else {
      channelResults[channel] = {
        sent: 0,
        failed: 0,
        alreadyNotified: users.length
      }
    }
  }
  
  return {
    totalFound: users.length,
    newNotifications: totalNotificationsSent,
    failedNotifications: totalNotificationsFailed,
    channelResults
  }
}

/**
 * Process job to check for paid users (runs every 10 minutes)
 * Implements idempotent notifications - only sends notification once per user per channel
 */
export const processPaidUserCheck = async (job: Job<PaidUserCheckJobData>): Promise<JobResult> => {
  try {
    console.log('💳 Processing paid user check job...')
    
    // Get users who upgraded to paid in the last 10 minutes
    const paidUsers = await UserMonitoringRepo.getPaidUsers(10)
    console.log(`📊 Found ${paidUsers.length} recently paid users`)
    
    // Use generic idempotent notification processing
    const results = await processNotificationsWithIdempotency(
      paidUsers,
      'paid_user',
      (user) => `paid_license_${user.license_id}`,
      '📨'
    )
    
    console.log(`✅ Paid user check completed - ${results.newNotifications} notifications sent, ${results.failedNotifications} failed`)
    console.log(`📊 Channel breakdown:`, results.channelResults)
    
    const targetChannels = getNotificationEngine().getConfig().events.paid_user
    
    return {
      success: true,
      message: `Paid user check completed - sent ${results.newNotifications} notifications across ${targetChannels.length} channels`,
      data: results,
      processedAt: new Date()
    }
  } catch (error) {
    console.error('❌ Error processing paid user check:', error)
    return {
      success: false,
      message: `Failed to check paid users: ${error}`,
      processedAt: new Date()
    }
  }
}

/**
 * Process job to check for inactive users (runs daily)
 * Implements idempotent notifications - only sends notification once per user per channel
 */
export const processInactiveUserCheck = async (job: Job<InactiveUserCheckJobData>): Promise<JobResult> => {
  try {
    console.log('😴 Processing inactive user check job...')
    
    // Get users who have been inactive for 5+ days
    const inactiveUsers = await UserMonitoringRepo.getInactiveUsers(5)
    console.log(`📊 Found ${inactiveUsers.length} inactive users`)
    
    // Use generic idempotent notification processing
    const results = await processNotificationsWithIdempotency(
      inactiveUsers,
      'inactive_user',
      (user) => `inactive_${user.id}`,
      '😴'
    )
    
    console.log(`✅ Inactive user check completed - ${results.newNotifications} notifications sent, ${results.failedNotifications} failed`)
    console.log(`📊 Channel breakdown:`, results.channelResults)
    
    const targetChannels = getNotificationEngine().getConfig().events.inactive_user
    
    // Get additional metrics for context
    const totalUsers = await UserMonitoringRepo.getTotalUserCount()
    const activitySummary = await UserMonitoringRepo.getUserActivitySummary(7)
    
    return {
      success: true,
      message: `Inactive user check completed - sent ${results.newNotifications} notifications across ${targetChannels.length} channels`,
      data: { 
        ...results,
        totalUsers,
        activitySummary
      },
      processedAt: new Date()
    }
  } catch (error) {
    console.error('❌ Error processing inactive user check:', error)
    return {
      success: false,
      message: `Failed to check inactive users: ${error}`,
      processedAt: new Date()
    }
  }
}

/**
 * Process test job (runs every minute)
 */
export const processTestJob = async (job: Job<TestJobData>): Promise<JobResult> => {
  try {
    console.log('🧪 Processing test job...')
    console.log('✅ Job queue is running! Test job completed successfully')
    
    return {
      success: true,
      message: 'Test job completed - job queue is working',
      data: { timestamp: new Date().toISOString() },
      processedAt: new Date()
    }
  } catch (error) {
    console.error('❌ Error processing test job:', error)
    return {
      success: false,
      message: `Failed to process test job: ${error}`,
      processedAt: new Date()
    }
  }
}

/**
 * Process Slack cleanup job for expired focus sessions
 */
export const processSlackCleanup = async (job: Job<SlackCleanupJobData>): Promise<JobResult> => {
  try {
    const { sessionId, userId } = job.data
    console.log(`🧹 Processing Slack cleanup job for session ${sessionId}...`)
    
    await SlackService.cleanupExpiredFocusSession(sessionId, userId)
    
    return {
      success: true,
      message: `Slack cleanup completed for session ${sessionId}`,
      data: { sessionId, userId },
      processedAt: new Date()
    }
  } catch (error) {
    console.error('❌ Error processing Slack cleanup job:', error)
    return {
      success: false,
      message: `Failed to cleanup Slack session: ${error}`,
      processedAt: new Date()
    }
  }
}

/**
 * Job processor registry
 */
export const jobProcessors = {
  'check-new-users': processNewUserCheck,
  'check-paid-users': processPaidUserCheck,
  'check-inactive-users': processInactiveUserCheck,
  'test-job': processTestJob,
  'slack-cleanup-dnd': processSlackCleanup,
  'slack-cleanup-status': processSlackCleanup,
} <|MERGE_RESOLUTION|>--- conflicted
+++ resolved
@@ -1,27 +1,19 @@
 import { Job } from 'bullmq'
 import { UserMonitoringRepo } from '../repos/UserMonitoring'
-<<<<<<< HEAD
 import { SlackService } from './SlackService.js'
-=======
 import { UserNotificationsRepo } from '../repos/UserNotifications'
-import { NotificationService } from './NotificationService'
 import { NotificationEngine } from './NotificationEngine'
 import { getNotificationConfig } from '../config/notifications'
->>>>>>> fe25b431
 import type { 
   NewUserCheckJobData, 
   PaidUserCheckJobData, 
   InactiveUserCheckJobData,
   TestJobData,
-<<<<<<< HEAD
   SlackCleanupJobData,
-  JobResult 
-=======
   JobResult,
   PaidUserRecord,
   NewUserRecord,
   InactiveUserRecord
->>>>>>> fe25b431
 } from '../types/jobs'
 import type { NotificationChannel } from '../types/notifications'
 
